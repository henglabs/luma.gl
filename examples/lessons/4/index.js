/* global window, document, LumaGL */
/* eslint-disable max-statements, array-bracket-spacing, no-multi-spaces */
window.webGLStart = function() {

  var createGLContext = LumaGL.createGLContext;
  var glCheckError = LumaGL.glCheckError;
  var makeProgramFromHTMLTemplates = LumaGL.addons.makeProgramFromHTMLTemplates;
  var PerspectiveCamera = LumaGL.PerspectiveCamera;
  var Fx = LumaGL.Fx;
  var Vec3 = LumaGL.Vec3;
  var Mat4 = LumaGL.Mat4;
  var Model = LumaGL.Model;
  var Geometry = LumaGL.Geometry;
  var Buffer = LumaGL.Buffer;

  var pyramidGeometry = new Geometry({
    vertices: new Float32Array(
      [ 0,  1,  0,
       -1, -1,  1,
        1, -1,  1,
        0,  1,  0,
        1, -1,  1,
        1, -1, -1,
        0,  1,  0,
        1, -1, -1,
       -1, -1, -1,
        0,  1,  0,
       -1, -1, -1,
       -1, -1,  1]),

    colors: new Float32Array(
      [1, 0, 0, 1,
       0, 1, 0, 1,
       0, 0, 1, 1,
       1, 0, 0, 1,
       0, 0, 1, 1,
       0, 1, 0, 1,
       1, 0, 0, 1,
       0, 1, 0, 1,
       0, 0, 1, 1,
       1, 0, 0, 1,
       0, 0, 1, 1,
       0, 1, 0, 1])
  });

  var cubeGeometry = new Geometry({
    vertices: new Float32Array(
      [-1, -1,  1,
        1, -1,  1,
        1,  1,  1,
       -1,  1,  1,

       -1, -1, -1,
       -1,  1, -1,
        1,  1, -1,
        1, -1, -1,

       -1,  1, -1,
       -1,  1,  1,
        1,  1,  1,
        1,  1, -1,

       -1, -1, -1,
        1, -1, -1,
        1, -1,  1,
       -1, -1,  1,

        1, -1, -1,
        1,  1, -1,
        1,  1,  1,
        1, -1,  1,

       -1, -1, -1,
       -1, -1,  1,
       -1,  1,  1,
       -1,  1, -1]),

    colors: new Float32Array(
      [1, 0, 0, 1,
       1, 0, 0, 1,
       1, 0, 0, 1,
       1, 0, 0, 1,
       1, 1, 0, 1,
       1, 1, 0, 1,
       1, 1, 0, 1,
       1, 1, 0, 1,
       0, 1, 0, 1,
       0, 1, 0, 1,
       0, 1, 0, 1,
       0, 1, 0, 1,
       1, 0.5, 0.5, 1,
       1, 0.5, 0.5, 1,
       1, 0.5, 0.5, 1,
       1, 0.5, 0.5, 1,
       1, 0, 1, 1,
       1, 0, 1, 1,
       1, 0, 1, 1,
       1, 0, 1, 1,
       0, 0, 1, 1,
       0, 0, 1, 1,
       0, 0, 1, 1,
       0, 0, 1, 1]),

    indices: new Float32Array(
      [0, 1, 2, 0, 2, 3,
       4, 5, 6, 4, 6, 7,
       8, 9, 10, 8, 10, 11,
       12, 13, 14, 12, 14, 15,
       16, 17, 18, 16, 18, 19,
       20, 21, 22, 20, 22, 23])
  });

  var canvas = document.getElementById('lesson04-canvas');
  canvas.width = canvas.clientWidth;
  canvas.height = canvas.clientHeight;

  var gl = createGLContext(canvas);

  var program = makeProgramFromHTMLTemplates(gl, 'shader-vs', 'shader-fs');

  var pyramid = new Model({
    geometry: pyramidGeometry,
    program: program
  });

  var cube = new Model({
    geometry: cubeGeometry,
    program: program
  });

  gl.viewport(0, 0, canvas.width, canvas.height);
  gl.clearColor(0, 0, 0, 1);
  gl.clearDepth(1);
  gl.enable(gl.DEPTH_TEST);
  gl.depthFunc(gl.LEQUAL);

  program.use();

  var camera = new PerspectiveCamera({
    aspect: canvas.width / canvas.height
  });

  var view = new Mat4();
  var rPyramid = 0;
  var rCube = 0;

  function setupElement(model) {
    // Set up buffers if we haven't already.
    if (!model.userData.buffers) {
      model.userData.buffers = [];
      if (model.geometry.vertices) {
        model.userData.buffers.push(new Buffer(gl, {
          attribute: 'aVertexPosition',
<<<<<<< HEAD
          data: model.geometry.vertices,
=======
          data: model.geometry.get('vertices'),
>>>>>>> a94710d4
          size: 3
        }));
      }
      if (model.geometry.colors) {
        model.userData.buffers.push(new Buffer(gl, {
          attribute: 'aVertexColor',
<<<<<<< HEAD
          data: model.geometry.colors,
=======
          data: model.geometry.get('colors'),
>>>>>>> a94710d4
          size: 4
        }));
      }
      if (model.geometry.indices) {
        model.userData.buffers.push(new Buffer(gl, {
          attribute: 'indices',
<<<<<<< HEAD
          data: model.geometry.indices,
=======
          data: model.geometry.get('indices'),
>>>>>>> a94710d4
          bufferType: gl.ELEMENT_ARRAY_BUFFER,
          size: 1
        }));
      }
    }

    // update element matrix
    model.update();
    // get new view matrix out of element and camera matrices
    view.mulMat42(camera.view, model.matrix);
    // set buffers with element data
<<<<<<< HEAD
    program.setBuffers(model.userData.buffers);
    // set uniforms
    program.setUniform('uMVMatrix', view);
    program.setUniform('uPMatrix', camera.projection);
=======
    program
      .setBuffers(model.userData.buffers)
      // set uniforms
      .setUniform('uMVMatrix', view)
      .setUniform('uPMatrix', camera.projection);
>>>>>>> a94710d4
  }

  function animate() {
    rPyramid += 0.01;
    rCube += 0.01;
  }

  function drawScene() {
    gl.clear(gl.COLOR_BUFFER_BIT | gl.DEPTH_BUFFER_BIT);

    // Draw Pyramid
    pyramid.position.set(-1.5, 0, -8);
    pyramid.rotation.set(0, rPyramid, 0);
    setupElement(pyramid);
<<<<<<< HEAD
    gl.drawArrays(gl.TRIANGLES, 0, pyramid.geometry.vertices.length / 3);

    // Draw Cube
    cube.position.set(1.5, 0, -8);
    cube.rotation.set(rCube, rCube, rCube);
    setupElement(cube);
    gl.drawElements(
      gl.TRIANGLES, cube.geometry.indices.length, gl.UNSIGNED_SHORT, 0);
=======
    gl.drawArrays(gl.TRIANGLES, 0, pyramid.getVertexCount());
    glCheckError(gl);

    // Draw Cube
    cube
      .setPosition(new Vec3(1.5, 0, -8))
      .setRotation(new Vec3(rCube, rCube, rCube));
    setupElement(cube);
    gl.drawElements(
      gl.TRIANGLES, cube.getVertexCount(), gl.UNSIGNED_SHORT, 0
    );
    glCheckError(gl);
>>>>>>> a94710d4
  }

  function tick() {
    drawScene();
    animate();
    Fx.requestAnimationFrame(tick);
  }

  tick();

};<|MERGE_RESOLUTION|>--- conflicted
+++ resolved
@@ -151,33 +151,21 @@
       if (model.geometry.vertices) {
         model.userData.buffers.push(new Buffer(gl, {
           attribute: 'aVertexPosition',
-<<<<<<< HEAD
-          data: model.geometry.vertices,
-=======
           data: model.geometry.get('vertices'),
->>>>>>> a94710d4
           size: 3
         }));
       }
       if (model.geometry.colors) {
         model.userData.buffers.push(new Buffer(gl, {
           attribute: 'aVertexColor',
-<<<<<<< HEAD
-          data: model.geometry.colors,
-=======
           data: model.geometry.get('colors'),
->>>>>>> a94710d4
           size: 4
         }));
       }
       if (model.geometry.indices) {
         model.userData.buffers.push(new Buffer(gl, {
           attribute: 'indices',
-<<<<<<< HEAD
-          data: model.geometry.indices,
-=======
           data: model.geometry.get('indices'),
->>>>>>> a94710d4
           bufferType: gl.ELEMENT_ARRAY_BUFFER,
           size: 1
         }));
@@ -189,18 +177,11 @@
     // get new view matrix out of element and camera matrices
     view.mulMat42(camera.view, model.matrix);
     // set buffers with element data
-<<<<<<< HEAD
-    program.setBuffers(model.userData.buffers);
-    // set uniforms
-    program.setUniform('uMVMatrix', view);
-    program.setUniform('uPMatrix', camera.projection);
-=======
     program
       .setBuffers(model.userData.buffers)
       // set uniforms
       .setUniform('uMVMatrix', view)
       .setUniform('uPMatrix', camera.projection);
->>>>>>> a94710d4
   }
 
   function animate() {
@@ -215,16 +196,6 @@
     pyramid.position.set(-1.5, 0, -8);
     pyramid.rotation.set(0, rPyramid, 0);
     setupElement(pyramid);
-<<<<<<< HEAD
-    gl.drawArrays(gl.TRIANGLES, 0, pyramid.geometry.vertices.length / 3);
-
-    // Draw Cube
-    cube.position.set(1.5, 0, -8);
-    cube.rotation.set(rCube, rCube, rCube);
-    setupElement(cube);
-    gl.drawElements(
-      gl.TRIANGLES, cube.geometry.indices.length, gl.UNSIGNED_SHORT, 0);
-=======
     gl.drawArrays(gl.TRIANGLES, 0, pyramid.getVertexCount());
     glCheckError(gl);
 
@@ -237,7 +208,6 @@
       gl.TRIANGLES, cube.getVertexCount(), gl.UNSIGNED_SHORT, 0
     );
     glCheckError(gl);
->>>>>>> a94710d4
   }
 
   function tick() {
